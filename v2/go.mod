module github.com/projectdiscovery/naabu/v2

go 1.21

require (
	github.com/asaskevich/govalidator v0.0.0-20230301143203-a9d515a09cc2
	github.com/google/gopacket v1.1.19
	github.com/logrusorgru/aurora v2.0.3+incompatible
	github.com/miekg/dns v1.1.57
	github.com/pkg/errors v0.9.1
	github.com/projectdiscovery/blackrock v0.0.1
	github.com/projectdiscovery/cdncheck v1.0.9
	github.com/projectdiscovery/clistats v0.0.20
	github.com/projectdiscovery/dnsx v1.1.6
	github.com/projectdiscovery/fdmax v0.0.4
	github.com/projectdiscovery/freeport v0.0.5
	github.com/projectdiscovery/goflags v0.1.33
	github.com/projectdiscovery/gologger v1.1.12
	github.com/projectdiscovery/ipranger v0.0.27
	github.com/projectdiscovery/mapcidr v1.1.16
	github.com/projectdiscovery/networkpolicy v0.0.6
	github.com/projectdiscovery/ratelimit v0.0.22
	github.com/projectdiscovery/retryablehttp-go v1.0.42
	github.com/projectdiscovery/uncover v1.0.7
	github.com/projectdiscovery/utils v0.0.70
	github.com/remeh/sizedwaitgroup v1.0.0
	github.com/stretchr/testify v1.8.4
	go.uber.org/multierr v1.11.0
	golang.org/x/exp v0.0.0-20231006140011-7918f672742d
<<<<<<< HEAD
	golang.org/x/net v0.18.0
=======
	golang.org/x/net v0.19.0
>>>>>>> 5f2660c4
	golang.org/x/sys v0.15.0
)

require (
	aead.dev/minisign v0.2.0 // indirect
	github.com/Masterminds/semver/v3 v3.2.1 // indirect
	github.com/Mzack9999/go-http-digest-auth-client v0.6.1-0.20220414142836-eb8883508809 // indirect
	github.com/VividCortex/ewma v1.2.0 // indirect
	github.com/akrylysov/pogreb v0.10.1 // indirect
	github.com/alecthomas/chroma v0.10.0 // indirect
	github.com/andybalholm/brotli v1.0.6 // indirect
	github.com/aymanbagabas/go-osc52/v2 v2.0.1 // indirect
	github.com/aymerick/douceur v0.2.0 // indirect
	github.com/charmbracelet/glamour v0.6.0 // indirect
	github.com/cheggaaa/pb/v3 v3.1.4 // indirect
	github.com/cloudflare/circl v1.3.3 // indirect
	github.com/cnf/structhash v0.0.0-20201127153200-e1b16c1ebc08 // indirect
	github.com/davecgh/go-spew v1.1.1 // indirect
	github.com/denisbrodbeck/machineid v1.0.1 // indirect
	github.com/dimchansky/utfbom v1.1.1 // indirect
	github.com/dlclark/regexp2 v1.8.1 // indirect
	github.com/dsnet/compress v0.0.2-0.20210315054119-f66993602bf5 // indirect
	github.com/fatih/color v1.15.0 // indirect
	github.com/gaukas/godicttls v0.0.4 // indirect
	github.com/golang/protobuf v1.5.3 // indirect
	github.com/golang/snappy v0.0.4 // indirect
	github.com/google/go-github/v30 v30.1.0 // indirect
	github.com/google/go-querystring v1.1.0 // indirect
	github.com/gorilla/css v1.0.0 // indirect
	github.com/json-iterator/go v1.1.12 // indirect
	github.com/klauspost/compress v1.16.7 // indirect
	github.com/klauspost/pgzip v1.2.5 // indirect
	github.com/lucasb-eyer/go-colorful v1.2.0 // indirect
	github.com/mattn/go-colorable v0.1.13 // indirect
	github.com/mattn/go-isatty v0.0.19 // indirect
	github.com/mattn/go-runewidth v0.0.14 // indirect
	github.com/mholt/archiver/v3 v3.5.1 // indirect
	github.com/microcosm-cc/bluemonday v1.0.25 // indirect
	github.com/minio/selfupdate v0.6.1-0.20230907112617-f11e74f84ca7 // indirect
	github.com/modern-go/concurrent v0.0.0-20180306012644-bacd9c7ef1dd // indirect
	github.com/modern-go/reflect2 v1.0.2 // indirect
	github.com/muesli/reflow v0.3.0 // indirect
	github.com/muesli/termenv v0.15.1 // indirect
	github.com/nwaples/rardecode v1.1.3 // indirect
	github.com/olekukonko/tablewriter v0.0.5 // indirect
	github.com/pierrec/lz4/v4 v4.1.2 // indirect
	github.com/pmezard/go-difflib v1.0.0 // indirect
	github.com/projectdiscovery/asnmap v1.0.6 // indirect
	github.com/projectdiscovery/fastdialer v0.0.50 // indirect
	github.com/projectdiscovery/hmap v0.0.31 // indirect
	github.com/projectdiscovery/retryabledns v1.0.48 // indirect
	github.com/quic-go/quic-go v0.38.1 // indirect
	github.com/refraction-networking/utls v1.5.4 // indirect
	github.com/rivo/uniseg v0.4.4 // indirect
	github.com/saintfish/chardet v0.0.0-20230101081208-5e3ef4b5456d // indirect
	github.com/syndtr/goleveldb v1.0.0 // indirect
	github.com/tidwall/btree v1.6.0 // indirect
	github.com/tidwall/buntdb v1.3.0 // indirect
	github.com/tidwall/gjson v1.16.0 // indirect
	github.com/tidwall/grect v0.1.4 // indirect
	github.com/tidwall/match v1.1.1 // indirect
	github.com/tidwall/pretty v1.2.1 // indirect
	github.com/tidwall/rtred v0.1.2 // indirect
	github.com/tidwall/tinyqueue v0.1.1 // indirect
	github.com/ulikunitz/xz v0.5.11 // indirect
	github.com/ulule/deepcopier v0.0.0-20200430083143-45decc6639b6 // indirect
	github.com/weppos/publicsuffix-go v0.30.2-0.20230730094716-a20f9abcc222 // indirect
	github.com/xi2/xz v0.0.0-20171230120015-48954b6210f8 // indirect
	github.com/yl2chen/cidranger v1.0.2 // indirect
	github.com/yuin/goldmark v1.5.4 // indirect
	github.com/yuin/goldmark-emoji v1.0.1 // indirect
	github.com/zmap/rc2 v0.0.0-20190804163417-abaa70531248 // indirect
	github.com/zmap/zcrypto v0.0.0-20230814193918-dbe676986518 // indirect
	go.etcd.io/bbolt v1.3.7 // indirect
	golang.org/x/crypto v0.17.0 // indirect
<<<<<<< HEAD
	golang.org/x/mod v0.13.0 // indirect
=======
	golang.org/x/mod v0.14.0 // indirect
>>>>>>> 5f2660c4
	golang.org/x/oauth2 v0.11.0 // indirect
	golang.org/x/text v0.14.0 // indirect
	golang.org/x/tools v0.16.0 // indirect
	google.golang.org/appengine v1.6.7 // indirect
	google.golang.org/protobuf v1.31.0 // indirect
	gopkg.in/djherbis/times.v1 v1.3.0 // indirect
	gopkg.in/yaml.v3 v3.0.1 // indirect
)<|MERGE_RESOLUTION|>--- conflicted
+++ resolved
@@ -27,11 +27,7 @@
 	github.com/stretchr/testify v1.8.4
 	go.uber.org/multierr v1.11.0
 	golang.org/x/exp v0.0.0-20231006140011-7918f672742d
-<<<<<<< HEAD
-	golang.org/x/net v0.18.0
-=======
 	golang.org/x/net v0.19.0
->>>>>>> 5f2660c4
 	golang.org/x/sys v0.15.0
 )
 
@@ -107,11 +103,7 @@
 	github.com/zmap/zcrypto v0.0.0-20230814193918-dbe676986518 // indirect
 	go.etcd.io/bbolt v1.3.7 // indirect
 	golang.org/x/crypto v0.17.0 // indirect
-<<<<<<< HEAD
-	golang.org/x/mod v0.13.0 // indirect
-=======
 	golang.org/x/mod v0.14.0 // indirect
->>>>>>> 5f2660c4
 	golang.org/x/oauth2 v0.11.0 // indirect
 	golang.org/x/text v0.14.0 // indirect
 	golang.org/x/tools v0.16.0 // indirect
