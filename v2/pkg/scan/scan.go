--- conflicted
+++ resolved
@@ -4,11 +4,6 @@
 	"context"
 	"errors"
 	"fmt"
-<<<<<<< HEAD
-	"math/rand"
-=======
-	"io"
->>>>>>> 04c12d5e
 	"net"
 	"os"
 	"strings"
