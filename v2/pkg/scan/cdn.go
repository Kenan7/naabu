--- conflicted
+++ resolved
@@ -15,9 +15,6 @@
 	if !iputil.IsIP(ip) {
 		return false, "", errors.Errorf("%s is not a valid ip", ip)
 	}
-<<<<<<< HEAD
-	return s.cdn.CheckCDN(net.ParseIP(ip))
-=======
 
 	// the goal is to check if ip is part of cdn/waf to decide if target should be scanned or not
 	// since 'cloud' itemtype does not fit logic here , we consider target is not part of cdn/waf
@@ -26,5 +23,4 @@
 		return false, "", err
 	}
 	return matched, value, err
->>>>>>> 04c12d5e
 }